--- conflicted
+++ resolved
@@ -178,13 +178,7 @@
 
 
 @lru_cache(maxsize=None)
-<<<<<<< HEAD
 def mk_input_that_broadcasts_to(lib, tgt_shape):
-    return [
-        mk_0to1_array(lib, src_shape) for src_shape in broadcasts_to(tgt_shape)
-    ]
-=======
-def mk_inputs_that_broadcast_to(lib, tgt_shape):
     # If an operand contains the same mode multiple times, then we can't set
     # just one of them to 1. Consider the operation 'aab->ab': (10,10,11),
     # (10,10,1), (1,1,11), (1,1,1) are all acceptable input shapes, but
@@ -192,15 +186,12 @@
     tgt_sizes = list(sorted(set(tgt_shape)))
     res = []
     for mask in product([True, False], repeat=len(tgt_sizes)):
-        if all(mask):
-            continue
         tgt2src_size = {
             d: (d if keep else 1) for (keep, d) in zip(mask, tgt_sizes)
         }
         src_shape = tuple(tgt2src_size[d] for d in tgt_shape)
         res.append(mk_0to1_array(lib, src_shape))
     return res
->>>>>>> 8ece99d0
 
 
 @lru_cache(maxsize=None)
@@ -252,12 +243,6 @@
 
 def test():
     for expr in gen_expr():
-        lhs, rhs = expr.split("->")
-        opers = lhs.split(",")
-<<<<<<< HEAD
-        # TODO: Remove this after we handle duplicate modes
-        if any(len(set(op)) != len(op) for op in opers):
-            continue
         print(f"testing {expr} (permutations and broadcasting)")
         test_np_vs_cn(expr, mk_input_that_permutes_to)
         test_np_vs_cn(expr, mk_input_that_broadcasts_to)
@@ -267,23 +252,6 @@
     for expr in SMALL_EXPRS:
         print(f"testing {expr} (casting)")
         test_np_vs_cn(expr, mk_typed_input, mk_typed_output)
-=======
-        print(f"testing {expr}")
-        # Test default mode
-        test_np_vs_cn(expr, mk_default_inputs)
-        # Don't test additional configurations in 3+-operand expressions,
-        # since those get decomposed into binary expressions anyway.
-        if len(opers) > 2:
-            continue
-        # Test permutations on input arrays
-        test_np_vs_cn(expr, mk_inputs_that_permute_to)
-        # Test broadcasting on input arrays
-        test_np_vs_cn(expr, mk_inputs_that_broadcast_to)
-        # Test various types on input and output arrays
-        test_np_vs_cn(
-            expr, mk_inputs_of_various_types, mk_outputs_of_various_types
-        )
->>>>>>> 8ece99d0
 
 
 if __name__ == "__main__":
