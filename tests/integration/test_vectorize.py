--- conflicted
+++ resolved
@@ -18,56 +18,30 @@
 import pytest
 
 import cunumeric as num
-<<<<<<< HEAD
 import numpy as np
 from legate.core import LEGATE_MAX_DIM
 from utils.generators import mk_seq_array
 
 def my_func(a, b):
     a = a * 2 + b
-=======
-
-
-def my_func(a, b):
-    a = a * 2 + b
-
-
-def my_func_np(a, b):
-    a = a * 2 + b
->>>>>>> 9bdefe9d
     return a
 
 #Capital letters and numbers in the signature 
 def my_func2(A0, B0):
     A0 = A0 * 2 + B0
-<<<<<<< HEAD
     C0=A0*2
     return A0,C0
-=======
-
-
-def my_func_np2(A0, B0):
-    A0 = A0 * 2 + B0
-    return A0
-
->>>>>>> 9bdefe9d
 
 def test_vectorize():
     #2 arrays
     func = num.vectorize(my_func)
     a = num.arange(5)
     b = num.ones((5,))
-<<<<<<< HEAD
     a = func(a, b)
     assert(np.array_equal(a, [1,3,5,7,9]))
-=======
-    func(a, b)
-    assert np.array_equal(a, [1, 3, 5, 7, 9])
->>>>>>> 9bdefe9d
 
     #array and scalar
     func = num.vectorize(my_func)
-<<<<<<< HEAD
     a= num.arange(5)
     b=2
     a = func(a,b)
@@ -213,62 +187,6 @@
     a_num,c_num = func_num2(a_num, b_num)
     assert np.array_equal(a, a_num)
     assert np.array_equal(c, c_num)        
-=======
-    a = num.arange(5)
-    b = 2
-    func(a, b)
-    assert np.array_equal(a, [2, 4, 6, 8, 10])
-
-    num.vectorize(my_func)
-    a = num.array([[1, 2, 3], [4, 5, 6], [7, 8, 9]])
-    b = num.array([[10, 11, 12], [13, 14, 15], [16, 17, 18]])
-    func(a[:2], b[:2])
-
-    a = np.arange(100).reshape((25, 4))
-    a_num = num.array(a)
-
-    b = a * 10
-    b_num = a_num * 10
-    func_np = np.vectorize(my_func_np)
-    func_num = num.vectorize(my_func)
-
-    a = func_np(a, b)
-    func_num(a_num, b_num)
-    assert np.array_equal(a, a_num)
-
-    a[:, 2] = func_np(a[:, 2], b[:, 2])
-    func_num(a_num[:, 2], b_num[:, 2])
-    assert np.array_equal(a, a_num)
-
-    a[5:10, 2] = func_np(a[5:10, 2], b[1:6, 2])
-    func_num(a_num[5:10, 2], b_num[1:6, 2])
-    assert np.array_equal(a, a_num)
-
-    a[15:20] = func_np(a[15:20], b[15:20])
-    func_num(a_num[15:20], b_num[15:20])
-    assert np.array_equal(a, a_num)
-
-    a = np.arange(1000).reshape((25, 10, 4))
-    a_num = num.array(a)
-
-    a[:, 2, :] = func_np(a[:, 2, :], 2)
-    func_num(a_num[:, 2, :], 2)
-    assert np.array_equal(a, a_num)
-
-    a = np.arange(100).reshape((25, 4))
-    a_num = num.array(a)
-
-    b = a * 10
-    b_num = a_num * 10
-
-    func_np = np.vectorize(my_func_np2)
-    func_num = num.vectorize(my_func2)
-
-    a = func_np(a, b)
-    func_num(a_num, b_num)
-    assert np.array_equal(a, a_num)
-
->>>>>>> 9bdefe9d
 
 if __name__ == "__main__":
     import sys
