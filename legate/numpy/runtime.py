--- conflicted
+++ resolved
@@ -2462,178 +2462,17 @@
                 "Need radix projection functor for dim " + str(total_dims)
             )
 
-<<<<<<< HEAD
-    def compute_broadcast_transform(self, output_array, input_array):
-        if output_array.shape == input_array.shape or input_array.size == 1:
-            return (None, None, 0, 0)
-
-        assert output_array.ndim >= input_array.ndim
-        transform = np.zeros(
-            (input_array.ndim, output_array.ndim), dtype=np.int64
-        )
-        offset = np.zeros((input_array.ndim,), dtype=np.int64)
-        input_dim = 0
-        broadcast_dims = ()
-        start_dim = output_array.ndim - input_array.ndim
-        for dim in range(start_dim, output_array.ndim):
-            if input_array.shape[input_dim] == output_array.shape[dim]:
-                transform[input_dim, dim] = 1
-            else:
-                assert input_array.shape[input_dim] == 1
-                broadcast_dims = broadcast_dims + (input_dim,)
-                offset[input_dim] = 1
-            input_dim += 1
-        affine_transform = AffineTransform(
-            input_array.ndim, output_array.ndim, False
-        )
-        affine_transform.trans = transform
-        if input_array.ndim == 2:
-            if output_array.ndim == 1:
-                assert len(broadcast_dims) == 0
-                return (
-                    affine_transform,
-                    offset,
-                    self.first_proj_id + NumPyProjCode.PROJ_2D_1D_Y,
-                    NumPyMappingTag.NO_MEMOIZE_TAG,
-                )
-            if output_array.ndim == 2:
-                assert len(broadcast_dims) == 1
-                if broadcast_dims[0] == 0:
-                    return (
-                        affine_transform,
-                        offset,
-                        self.first_proj_id + NumPyProjCode.PROJ_2D_2D_0Y,
-                        NumPyMappingTag.NO_MEMOIZE_TAG,
-                    )
-                else:
-                    assert broadcast_dims[0] == 1
-                    return (
-                        affine_transform,
-                        offset,
-                        self.first_proj_id + NumPyProjCode.PROJ_2D_2D_X0,
-                        NumPyMappingTag.NO_MEMOIZE_TAG,
-                    )
-            else:
-                assert output_array.ndim == 3
-                if len(broadcast_dims) == 0:
-                    return (
-                        affine_transform,
-                        offset,
-                        self.first_proj_id + NumPyProjCode.PROJ_3D_2D_YZ,
-                        NumPyMappingTag.NO_MEMOIZE_TAG,
-                    )
-                elif len(broadcast_dims) == 1:
-                    raise NotImplementedError(
-                        "Need support for these projection functions"
-                    )
-                    if broadcast_dims[0] == 0:
-                        return (
-                            affine_transform,
-                            offset,
-                            self.first_proj_id + NumPyProjCode.PROJ_3D_2D_0Z,
-                            NumPyMappingTag.NO_MEMOIZE_TAG,
-                        )
-                    else:
-                        assert broadcast_dims[1] == 1
-                        return (
-                            affine_transform,
-                            offset,
-                            self.first_proj_id + NumPyProjCode.PROJ_3D_2D_Y0,
-                            NumPyMappingTag.NO_MEMOIZE_TAG,
-                        )
-                else:
-                    assert len(broadcast_dims) == 2
-                    return (
-                        affine_transform,
-                        offset,
-                        self.first_proj_id + NumPyProjCode.PROJ_3D_1D_Z,
-                        NumPyMappingTag.NO_MEMOIZE_TAG,
-                    )
-        elif input_array.ndim == 3:
-            if output_array.ndim == 1:
-                assert len(broadcast_dims) == 0
-                return (
-                    affine_transform,
-                    offset,
-                    self.first_proj_id + NumPyProjCode.PROJ_3D_1D_Z,
-                    NumPyMappingTag.NO_MEMOIZE_TAG,
-                )
-            elif output_array.ndim == 2:
-                assert len(broadcast_dims) == 1
-                if broadcast_dims[0] == 0:
-                    return (
-                        affine_transform,
-                        offset,
-                        self.first_proj_id + NumPyProjCode.PROJ_3D_2D_BY,
-                        NumPyMappingTag.NO_MEMOIZE_TAG,
-                    )
-                else:
-                    assert broadcast_dims[0] == 1
-                    return (
-                        affine_transform,
-                        offset,
-                        self.first_proj_id + NumPyProjCode.PROJ_3D_2D_XB,
-                        NumPyMappingTag.NO_MEMOIZE_TAG,
-                    )
-            else:
-                if len(broadcast_dims) == 1:
-                    if broadcast_dims[0] == 0:
-                        return (
-                            affine_transform,
-                            offset,
-                            self.first_proj_id + NumPyProjCode.PROJ_3D_3D_YZ,
-                            NumPyMappingTag.NO_MEMOIZE_TAG,
-                        )
-                    elif broadcast_dims[0] == 1:
-                        return (
-                            affine_transform,
-                            offset,
-                            self.first_proj_id + NumPyProjCode.PROJ_3D_3D_XZ,
-                            NumPyMappingTag.NO_MEMOIZE_TAG,
-                        )
-                    else:
-                        assert broadcast_dims[0] == 2
-                        return (
-                            affine_transform,
-                            offset,
-                            self.first_proj_id + NumPyProjCode.PROJ_3D_3D_XY,
-                            NumPyMappingTag.NO_MEMOIZE_TAG,
-                        )
-                else:
-                    assert len(broadcast_dims) == 2
-                    if broadcast_dims == (0, 1):
-                        return (
-                            affine_transform,
-                            offset,
-                            self.first_proj_id + NumPyProjCode.PROJ_3D_3D_Z,
-                            NumPyMappingTag.NO_MEMOIZE_TAG,
-                        )
-                    elif broadcast_dims == (1, 2):
-                        return (
-                            affine_transform,
-                            offset,
-                            self.first_proj_id + NumPyProjCode.PROJ_3D_3D_X,
-                            NumPyMappingTag.NO_MEMOIZE_TAG,
-                        )
-                    else:
-                        assert broadcast_dims == (0, 2)
-                        return (
-                            affine_transform,
-                            offset,
-                            self.first_proj_id + NumPyProjCode.PROJ_3D_3D_Y,
-                            NumPyMappingTag.NO_MEMOIZE_TAG,
-                        )
-        else:
-=======
     def compute_broadcast_transform(self, output_shape, input_shape):
         output_ndim = len(output_shape)
         input_ndim = len(input_shape)
 
         if output_ndim > 3:
->>>>>>> 9f548777
             raise NotImplementedError(
                 "Legate needs support for more than 3 dimensions"
             )
+
+        if output_shape == input_shape or np.array(input_shape).prod() == 1:
+            return (None, None, 0, 0)
 
         assert output_shape != input_shape
         assert output_ndim >= input_ndim
@@ -2656,10 +2495,13 @@
             elif dim >= diff:
                 offset[dim - diff] = 1
 
+        affine_transform = AffineTransform(input_ndim, output_ndim, False)
+        affine_transform.trans = transform
         return (
-            transform,
+            affine_transform,
             offset,
             self.first_proj_id + getattr(NumPyProjCode, proj_name),
+            NumPyMappingTag.NO_MEMOIZE_TAG,
         )
 
     def get_reduction_transform(self, input_shape, output_shape, axes):
@@ -2674,7 +2516,6 @@
                 if dim in axes:
                     continue
                 transform[dim, dim] = 1
-<<<<<<< HEAD
             affine_transform = AffineTransform(
                 output_array.ndim, input_array.ndim, False
             )
@@ -2685,27 +2526,13 @@
                 if axes[0] == 0:
                     return (
                         affine_transform,
-                        self.first_proj_id + NumPyProjCode.PROJ_2D_2D_0Y,
-=======
-            assert input_ndim > 1  # Should never have the 1-D case here
-            if input_ndim == 2:
-                assert len(axes) == 1
-                if axes[0] == 0:
-                    return (
-                        transform,
                         self.first_proj_id + NumPyProjCode.PROJ_2D_2D_Y,
->>>>>>> 9f548777
                     )
                 else:
                     assert axes[0] == 1
                     return (
-<<<<<<< HEAD
                         affine_transform,
-                        self.first_proj_id + NumPyProjCode.PROJ_2D_2D_X0,
-=======
-                        transform,
                         self.first_proj_id + NumPyProjCode.PROJ_2D_2D_X,
->>>>>>> 9f548777
                     )
             elif input_ndim == 3:
                 if len(axes) == 1:
@@ -2757,15 +2584,11 @@
                     continue
                 transform[output_dim, dim] = 1
                 output_dim += 1
-<<<<<<< HEAD
             affine_transform = AffineTransform(
                 output_array.ndim, input_array.ndim, False
             )
             affine_transform.trans = transform
             if input_array.ndim == 2:
-=======
-            if input_ndim == 2:
->>>>>>> 9f548777
                 assert len(axes) == 1
                 if axes[0] == 0:
                     return (
