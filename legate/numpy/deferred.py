--- conflicted
+++ resolved
@@ -298,19 +298,8 @@
         return self.base.scalar
 
     def get_scalar_array(self, stacklevel):
-<<<<<<< HEAD
-        assert self.size == 1
-        assert self.base.scalar
-        # Look at the type of the data and figure out how to read this data
-        # First four bytes are for the type code, so we need to skip those
-        # buf = self.base.storage.get_buffer(self.dtype.itemsize + 8)[8:]
+        assert self.scalar
         buf = self.base.storage.get_buffer(self.dtype.itemsize)
-=======
-        assert self.scalar
-        # This is packed like an UntypedScalar, so we need to skip 8 bytes of
-        # metadata
-        buf = self.base.storage.get_buffer(self.dtype.itemsize + 8)[8:]
->>>>>>> 08374d1d
         result = np.frombuffer(buf, dtype=self.dtype, count=1)
         return result.reshape(())
 
@@ -1304,16 +1293,7 @@
         lhs = self.base
         rhs = src._broadcast(lhs.shape)
 
-<<<<<<< HEAD
         task = self.context.create_task(NumPyOpCode.UNARY_OP)
-=======
-        if rhs.scalar:
-            task_id = NumPyOpCode.SCALAR_UNARY_OP
-        else:
-            task_id = NumPyOpCode.UNARY_OP
-
-        task = self.context.create_task(task_id)
->>>>>>> 08374d1d
         task.add_output(lhs)
         task.add_input(rhs)
         task.add_scalar_arg(op.value, ty.int32)
