# Copyright 2021-2022 NVIDIA Corporation
#
# Licensed under the Apache License, Version 2.0 (the "License");
# you may not use this file except in compliance with the License.
# You may obtain a copy of the License at
#
#     http://www.apache.org/licenses/LICENSE-2.0
#
# Unless required by applicable law or agreed to in writing, software
# distributed under the License is distributed on an "AS IS" BASIS,
# WITHOUT WARRANTIES OR CONDITIONS OF ANY KIND, either express or implied.
# See the License for the specific language governing permissions and
# limitations under the License.
#

from collections.abc import Iterable
from functools import reduce
from inspect import signature
from string import ascii_lowercase, ascii_uppercase
from typing import Optional, Set, Tuple

import numpy as np
import pyarrow

from legate.core import Array

from .config import BinaryOpCode, UnaryOpCode, UnaryRedCode
from .runtime import runtime


def add_boilerplate(*array_params: str, mutates_self: bool = False):
    """
    Adds required boilerplate to the wrapped cuNumeric ndarray member function.

    Every time the wrapped function is called, this wrapper will:
    * Convert all specified array-like parameters, plus the special "out"
      parameter (if present), to cuNumeric ndarrays.
    * Convert the special "where" parameter (if present) to a valid predicate.
    * Handle the case of scalar cuNumeric ndarrays, by forwarding the operation
      to the equivalent `()`-shape numpy array.

    NOTE: Assumes that no parameters are mutated besides `out`, and `self` if
    `mutates_self` is True.
    """
    keys: Set[str] = set(array_params)

    def decorator(func):
        assert not hasattr(
            func, "__wrapped__"
        ), "this decorator must be the innermost"

        # For each parameter specified by name, also consider the case where
        # it's passed as a positional parameter.
        indices: Set[int] = set()
        all_formals: Set[str] = set()
        where_idx: Optional[int] = None
        out_idx: Optional[int] = None
        for (idx, param) in enumerate(signature(func).parameters):
            all_formals.add(param)
            if param == "where":
                where_idx = idx
            elif param == "out":
                assert not mutates_self
                out_idx = idx
            elif param in keys:
                indices.add(idx)
        assert len(keys - all_formals) == 0, "unkonwn parameter(s)"

        def wrapper(*args, **kwargs):
            self = args[0]
            assert (where_idx is None or len(args) <= where_idx) and (
                out_idx is None or len(args) <= out_idx
            ), "'where' and 'out' should be passed as keyword arguments"

            # Convert relevant arguments to cuNumeric ndarrays
            args = tuple(
                ndarray.convert_to_cunumeric_ndarray(arg)
                if idx in indices and arg is not None
                else arg
                for (idx, arg) in enumerate(args)
            )
            for (k, v) in kwargs.items():
                if v is None:
                    continue
                elif k == "where":
                    kwargs[k] = ndarray.convert_to_predicate_ndarray(v)
                elif k == "out":
                    kwargs[k] = ndarray.convert_to_cunumeric_ndarray(
                        v, share=True
                    )
                elif k in keys:
                    kwargs[k] = ndarray.convert_to_cunumeric_ndarray(v)

            # Handle the case where all array-like parameters are scalar, by
            # performing the operation on the equivalent scalar numpy arrays.
            # NOTE: This implicitly blocks on the contents of these arrays.
            if all(
                arg._thunk.scalar
                for (idx, arg) in enumerate(args)
                if (idx in indices or idx == 0) and isinstance(arg, ndarray)
            ) and all(
                v._thunk.scalar
                for (k, v) in kwargs.items()
                if (k in keys or k == "where") and isinstance(v, ndarray)
            ):
                out = None
                if "out" in kwargs:
                    out = kwargs["out"]
                    del kwargs["out"]
                args = tuple(
                    arg._thunk.__numpy_array__()
                    if (idx in indices or idx == 0)
                    and isinstance(arg, ndarray)
                    else arg
                    for (idx, arg) in enumerate(args)
                )
                for (k, v) in kwargs.items():
                    if (k in keys or k == "where") and isinstance(v, ndarray):
                        kwargs[k] = v._thunk.__numpy_array__()
                self_scalar = args[0]
                args = args[1:]
                res_scalar = getattr(self_scalar, func.__name__)(
                    *args, **kwargs
                )
                if mutates_self:
                    self._thunk = runtime.create_scalar(
                        self_scalar.data,
                        self_scalar.dtype,
                        shape=self_scalar.shape,
                        wrap=True,
                    )
                    return
                result = ndarray.convert_to_cunumeric_ndarray(res_scalar)
                if out is not None:
                    out._thunk.copy(result._thunk)
                    result = out
                return result

            return func(*args, **kwargs)

        return wrapper

    return decorator


def broadcast_shapes(*args):
    arrays = [np.empty(x, dtype=[]) for x in args]
    return np.broadcast(*arrays).shape


class ndarray(object):
    def __init__(
        self,
        shape,
        dtype=np.float64,
        buffer=None,
        offset=0,
        strides=None,
        order=None,
        thunk=None,
        inputs=None,
    ):
        # `inputs` being a cuNumeric ndarray is definitely a bug
        assert not isinstance(inputs, ndarray)
        if thunk is None:
            if not isinstance(dtype, np.dtype):
                dtype = np.dtype(dtype)
            if buffer is not None:
                # Make a normal numpy array for this buffer
                np_array = np.ndarray(
                    shape=shape,
                    dtype=dtype,
                    buffer=buffer,
                    offset=offset,
                    strides=strides,
                    order=order,
                )
                self._thunk = runtime.find_or_create_array_thunk(
                    np_array, share=False
                )
            else:
                # Filter the inputs if necessary
                if inputs is not None:
                    inputs = [
                        inp._thunk
                        for inp in inputs
                        if isinstance(inp, ndarray)
                    ]
                self._thunk = runtime.create_empty_thunk(shape, dtype, inputs)
        else:
            self._thunk = thunk
        self._legate_data = None

    # Support for the Legate data interface
    @property
    def __legate_data_interface__(self):
        if self._legate_data is None:
            # All of our thunks implement the Legate Store interface
            # so we just need to convert our type and stick it in
            # a Legate Array
            arrow_type = pyarrow.from_numpy_dtype(self.dtype)
            # We don't have nullable data for the moment
            # until we support masked arrays
            array = Array(arrow_type, [None, self._thunk])
            self._legate_data = dict()
            self._legate_data["version"] = 1
            data = dict()
            field = pyarrow.field(
                "cuNumeric Array", arrow_type, nullable=False
            )
            data[field] = array
            self._legate_data["data"] = data
        return self._legate_data

    # A class method for sanitizing inputs by converting them to
    # cuNumeric ndarray types
    @staticmethod
    def convert_to_cunumeric_ndarray(obj, share=False):
        # If this is an instance of one of our ndarrays then we're done
        if isinstance(obj, ndarray):
            return obj
        # Ask the runtime to make a numpy thunk for this object
        thunk = runtime.get_numpy_thunk(obj, share=share)
        return ndarray(shape=None, thunk=thunk)

    @staticmethod
    def convert_to_predicate_ndarray(obj):
        # Keep all boolean types as they are
        if obj is True or obj is False:
            return obj
        # GH #135
        raise NotImplementedError(
            "the `where` parameter is currently not supported"
        )

    # Properties for ndarray

    # Disable these since they seem to cause problems
    # when our arrays do not last long enough, instead
    # users will go through the __array__ method

    # @property
    # def __array_interface__(self):
    #    return self.__array__().__array_interface__

    # @property
    # def __array_priority__(self):
    #    return self.__array__().__array_priority__

    # @property
    # def __array_struct__(self):
    #    return self.__array__().__array_struct__

    @property
    def T(self):
        return self.transpose()

    @property
    def base(self):
        return self.__array__().base

    @property
    def data(self):
        return self.__array__().data

    @property
    def dtype(self):
        return self._thunk.dtype

    @property
    def flags(self):
        return self.__array__().flags

    @property
    def flat(self):
        return self.__array__().flat

    @property
    def imag(self):
        if self.dtype.kind == "c":
            return ndarray(shape=self.shape, thunk=self._thunk.imag())
        else:
            result = ndarray(self.shape, self.dtype)
            result.fill(0)
            return result

    @property
    def ndim(self):
        return self._thunk.ndim

    @property
    def real(self):
        if self.dtype.kind == "c":
            return ndarray(shape=self.shape, thunk=self._thunk.real())
        else:
            return self

    @property
    def shape(self):
        return self._thunk.shape

    @property
    def size(self):
        s = 1
        if self.ndim == 0:
            return s
        for p in self.shape:
            s *= p
        return s

    @property
    def itemsize(self):
        return self._thunk.dtype.itemsize

    @property
    def nbytes(self):
        return self.itemsize * self.size

    @property
    def strides(self):
        return self.__array__().strides

    @property
    def ctypes(self):
        return self.__array__().ctypes

    # Methods for ndarray

    def __abs__(self):
        # Handle the nice case of it being unsigned
        if (
            self.dtype.type == np.uint16
            or self.dtype.type == np.uint32
            or self.dtype.type == np.uint64
            or self.dtype.type == np.bool_
        ):
            return self
        return self.perform_unary_op(UnaryOpCode.ABSOLUTE, self)

    def __add__(self, rhs):
        rhs_array = self.convert_to_cunumeric_ndarray(rhs)
        return self.perform_binary_op(BinaryOpCode.ADD, self, rhs_array)

    def __and__(self, rhs):
        rhs_array = self.convert_to_cunumeric_ndarray(rhs)
        return self.perform_binary_op(
            BinaryOpCode.LOGICAL_AND, self, rhs_array
        )

    def __array__(self, dtype=None):
        if dtype is None:
            return self._thunk.__numpy_array__()
        else:
            return self._thunk.__numpy_array__().__array__(dtype)

    # def __array_prepare__(self, *args, **kwargs):
    #    return self.__array__().__array_prepare__(*args, **kwargs)

    # def __array_wrap__(self, *args, **kwargs):
    #    return self.__array__().__array_wrap__(*args, **kwargs)

    def __bool__(self):
        return bool(self.__array__())

    def __complex__(self):
        return complex(self.__array__())

    def __contains__(self, item):
        if isinstance(item, np.ndarray):
            args = (item.astype(self.dtype),)
        else:  # Otherwise convert it to a scalar numpy array of our type
            args = (np.array(item, dtype=self.dtype),)
        if args[0].size != 1:
            raise ValueError("contains needs scalar item")
        return self.perform_unary_reduction(
            UnaryRedCode.CONTAINS,
            self,
            axis=None,
            dtype=np.dtype(np.bool_),
            args=args,
            check_types=False,
        )

    def __copy__(self):
        result = ndarray(self.shape, self.dtype, inputs=(self,))
        result._thunk.copy(self._thunk, deep=False)
        return result

    def __deepcopy__(self, memo=None):
        result = ndarray(self.shape, self.dtype, inputs=(self,))
        result._thunk.copy(self._thunk, deep=True)
        return result

    def __div__(self, rhs):
        return self.internal_truediv(rhs, inplace=False)

    def __divmod__(self, rhs):
        rhs_array = self.convert_to_cunumeric_ndarray(rhs)
        return self.perform_binary_op(BinaryOpCode.DIVMOD, self, rhs_array)

    def __eq__(self, rhs):
        rhs_array = self.convert_to_cunumeric_ndarray(rhs)
        return self.perform_binary_op(
            BinaryOpCode.EQUAL, self, rhs_array, out_dtype=np.dtype(np.bool_)
        )

    def __float__(self):
        return float(self.__array__())

    def __floordiv__(self, rhs):
        rhs_array = self.convert_to_cunumeric_ndarray(rhs)
        return self.perform_binary_op(
            BinaryOpCode.FLOOR_DIVIDE, self, rhs_array
        )

    def __format__(self, *args, **kwargs):
        return self.__array__().__format__(*args, **kwargs)

    def __ge__(self, rhs):
        rhs_array = self.convert_to_cunumeric_ndarray(rhs)
        return self.perform_binary_op(
            BinaryOpCode.GREATER_EQUAL,
            self,
            rhs_array,
            out_dtype=np.dtype(np.bool_),
        )

    # __getattribute__

    def _convert_key(self, key, first=True):
        # Convert any arrays stored in a key to a cuNumeric array
        if (
            key is np.newaxis
            or key is Ellipsis
            or np.isscalar(key)
            or isinstance(key, slice)
        ):
            return (key,) if first else key
        elif isinstance(key, tuple) and first:
            return tuple(self._convert_key(k, first=False) for k in key)
        else:
            # Otherwise convert it to a cuNumeric array and get the thunk
            return self.convert_to_cunumeric_ndarray(key)._thunk

    @add_boilerplate()
    def __getitem__(self, key):
        key = self._convert_key(key)
        return ndarray(shape=None, thunk=self._thunk.get_item(key))

    def __gt__(self, rhs):
        rhs_array = self.convert_to_cunumeric_ndarray(rhs)
        return self.perform_binary_op(
            BinaryOpCode.GREATER, self, rhs_array, out_dtype=np.dtype(np.bool_)
        )

    def __hash__(self, *args, **kwargs):
        raise TypeError("unhashable type: cunumeric.ndarray")

    def __iadd__(self, rhs):
        rhs_array = self.convert_to_cunumeric_ndarray(rhs)
        self.perform_binary_op(BinaryOpCode.ADD, self, rhs_array, out=self)
        return self

    def __iand__(self, rhs):
        rhs_array = self.convert_to_cunumeric_ndarray(rhs)
        self.perform_binary_op(
            BinaryOpCode.LOGICAL_AND, self, rhs_array, out=self
        )
        return self

    def __idiv__(self, rhs):
        return self.internal_truediv(rhs, inplace=True)

    def __idivmod__(self, rhs):
        rhs_array = self.convert_to_cunumeric_ndarray(rhs)
        self.perform_binary_op(BinaryOpCode.DIVMOD, self, rhs_array, out=self)
        return self

    def __ifloordiv__(self, rhs):
        rhs_array = self.convert_to_cunumeric_ndarray(rhs)
        self.perform_binary_op(
            BinaryOpCode.FLOOR_DIVIDE, self, rhs_array, out=self
        )
        return self

    def __ilshift__(self, rhs):
        rhs_array = self.convert_to_cunumeric_ndarray(rhs)
        self.perform_binary_op(
            BinaryOpCode.SHIFT_LEFT, self, rhs_array, out=self
        )
        return self

    def __imod__(self, rhs):
        rhs_array = self.convert_to_cunumeric_ndarray(rhs)
        self.perform_binary_op(BinaryOpCode.MODULUS, self, rhs_array, out=self)
        return self

    def __imul__(self, rhs):
        rhs_array = self.convert_to_cunumeric_ndarray(rhs)
        self.perform_binary_op(
            BinaryOpCode.MULTIPLY, self, rhs_array, out=self
        )
        return self

    def __int__(self):
        return int(self.__array__())

    def __invert__(self):
        if self.dtype == np.bool_:
            # Boolean values are special, just do logical NOT
            return self.perform_unary_op(
                UnaryOpCode.LOGICAL_NOT, self, out_dtype=np.dtype(np.bool_)
            )
        else:
            return self.perform_unary_op(UnaryOpCode.INVERT, self)

    def __ior__(self, rhs):
        rhs_array = self.convert_to_cunumeric_ndarray(rhs)
        self.perform_binary_op(
            BinaryOpCode.LOGICAL_OR, self, rhs_array, out=self
        )
        return self

    def __ipow__(self, rhs):
        rhs_array = self.convert_to_cunumeric_ndarray(rhs)
        self.perform_binary_op(BinaryOpCode.POWER, self, rhs_array, out=self)
        return self

    def __irshift__(self, rhs):
        rhs_array = self.convert_to_cunumeric_ndarray(rhs)
        self.perform_binary_op(
            BinaryOpCode.SHIFT_RIGHT, self, rhs_array, out=self
        )
        return self

    def __iter__(self):
        return self.__array__().__iter__()

    def __isub__(self, rhs):
        rhs_array = self.convert_to_cunumeric_ndarray(rhs)
        self.perform_binary_op(
            BinaryOpCode.SUBTRACT, self, rhs_array, out=self
        )
        return self

    def internal_truediv(self, rhs, inplace):
        rhs_array = self.convert_to_cunumeric_ndarray(rhs)
        self_array = self
        # Convert any non-floats to floating point arrays
        if self_array.dtype.kind != "f" and self_array.dtype.kind != "c":
            self_type = np.dtype(np.float64)
        else:
            self_type = self_array.dtype
        if rhs_array.dtype.kind != "f" and rhs_array.dtype.kind != "c":
            if inplace:
                rhs_type = self_type
            else:
                rhs_type = np.dtype(np.float64)
        else:
            rhs_type = rhs_array.dtype
        # If the types don't match then align them
        if self_type != rhs_type:
            common_type = self.find_common_type(self_array, rhs_array)
        else:
            common_type = self_type
        if self_array.dtype != common_type:
            temp = ndarray(
                self_array.shape,
                dtype=common_type,
                inputs=(self_array,),
            )
            temp._thunk.convert(self_array._thunk, warn=False)
            self_array = temp
        if rhs_array.dtype != common_type:
            temp = ndarray(
                rhs_array.shape,
                dtype=common_type,
                inputs=(rhs_array,),
            )
            temp._thunk.convert(rhs_array._thunk, warn=False)
            rhs_array = temp
        return self.perform_binary_op(
            BinaryOpCode.DIVIDE,
            self_array,
            rhs_array,
            out=self if inplace else None,
        )

    def __itruediv__(self, rhs):
        return self.internal_truediv(rhs, inplace=True)

    def __ixor__(self, rhs):
        rhs_array = self.convert_to_cunumeric_ndarray(rhs)
        self.perform_binary_op(
            BinaryOpCode.LOGICAL_XOR, self, rhs_array, out=self
        )
        return self

    def __le__(self, rhs):
        rhs_array = self.convert_to_cunumeric_ndarray(rhs)
        return self.perform_binary_op(
            BinaryOpCode.LESS_EQUAL,
            self,
            rhs_array,
            out_dtype=np.dtype(np.bool_),
        )

    def __len__(self):
        return self.shape[0]

    def __lshift__(self, rhs):
        rhs_array = self.convert_to_cunumeric_ndarray(rhs)
        return self.perform_binary_op(BinaryOpCode.SHIFT_LEFT, self, rhs_array)

    def __lt__(self, rhs):
        rhs_array = self.convert_to_cunumeric_ndarray(rhs)
        return self.perform_binary_op(
            BinaryOpCode.LESS, self, rhs_array, out_dtype=np.dtype(np.bool_)
        )

    def __matmul__(self, value):
        return self.dot(value)

    def __mod__(self, rhs):
        rhs_array = self.convert_to_cunumeric_ndarray(rhs)
        return self.perform_binary_op(BinaryOpCode.MOD, self, rhs_array)

    def __mul__(self, rhs):
        rhs_array = self.convert_to_cunumeric_ndarray(rhs)
        return self.perform_binary_op(BinaryOpCode.MULTIPLY, self, rhs_array)

    def __ne__(self, rhs):
        rhs_array = self.convert_to_cunumeric_ndarray(rhs)
        return self.perform_binary_op(
            BinaryOpCode.NOT_EQUAL,
            self,
            rhs_array,
            out_dtype=np.dtype(np.bool_),
        )

    def __neg__(self):
        if (
            self.dtype.type == np.uint16
            or self.dtype.type == np.uint32
            or self.dtype.type == np.uint64
        ):
            raise TypeError("cannot negate unsigned type " + str(self.dtype))
        return self.perform_unary_op(UnaryOpCode.NEGATIVE, self)

    # __new__

    @add_boilerplate()
    def nonzero(self):
        thunks = self._thunk.nonzero()
        return tuple(
            ndarray(shape=thunk.shape, thunk=thunk) for thunk in thunks
        )

    def __nonzero__(self):
        return self.__array__().__nonzero__()

    def __or__(self, rhs):
        rhs_array = self.convert_to_cunumeric_ndarray(rhs)
        return self.perform_binary_op(BinaryOpCode.LOGICAL_OR, self, rhs_array)

    def __pos__(self):
        # We know these types are already positive
        if (
            self.dtype.type == np.uint16
            or self.dtype.type == np.uint32
            or self.dtype.type == np.uint64
            or self.dtype.type == np.bool_
        ):
            return self
        return self.perform_unary_op(UnaryOpCode.POSITIVE, self)

    def __pow__(self, rhs):
        rhs_array = self.convert_to_cunumeric_ndarray(rhs)
        return self.perform_binary_op(BinaryOpCode.POWER, self, rhs_array)

    def __radd__(self, lhs):
        lhs_array = self.convert_to_cunumeric_ndarray(lhs)
        return self.perform_binary_op(BinaryOpCode.ADD, lhs_array, self)

    def __rand__(self, lhs):
        lhs_array = self.convert_to_cunumeric_ndarray(lhs)
        return self.perform_binary_op(
            BinaryOpCode.LOGICAL_AND, lhs_array, self
        )

    def __rdiv__(self, lhs):
        lhs_array = self.convert_to_cunumeric_ndarray(lhs)
        return lhs_array.internal_truediv(self, inplace=False)

    def __rdivmod__(self, lhs):
        lhs_array = self.convert_to_cunumeric_ndarray(lhs)
        return self.perform_binary_op(BinaryOpCode.DIVMOD, lhs_array, self)

    def __reduce__(self, *args, **kwargs):
        return self.__array__().__reduce__(*args, **kwargs)

    def __reduce_ex__(self, *args, **kwargs):
        return self.__array__().__reduce_ex__(*args, **kwargs)

    def __repr__(self):
        return repr(self.__array__())

    def __rfloordiv__(self, lhs):
        lhs_array = self.convert_to_cunumeric_ndarray(lhs)
        return self.perform_binary_op(
            BinaryOpCode.FLOOR_DIVIDE, lhs_array, self
        )

    def __rmod__(self, lhs):
        lhs_array = self.convert_to_cunumeric_ndarray(lhs)
        return self.perform_binary_op(BinaryOpCode.MOD, lhs_array, self)

    def __rmul__(self, lhs):
        lhs_array = self.convert_to_cunumeric_ndarray(lhs)
        return self.perform_binary_op(BinaryOpCode.MULTIPLY, lhs_array, self)

    def __ror__(self, lhs):
        lhs_array = self.convert_to_cunumeric_ndarray(lhs)
        return self.perform_binary_op(BinaryOpCode.LOGICAL_OR, lhs_array, self)

    def __rpow__(self, lhs):
        lhs_array = self.convert_to_cunumeric_ndarray(lhs)
        return self.perform_binary_op(BinaryOpCode.POWER, lhs_array, self)

    def __rshift__(self, rhs):
        rhs_array = self.convert_to_cunumeric_ndarray(rhs)
        return self.perform_binary_op(
            BinaryOpCode.SHIFT_RIGHT, self, rhs_array
        )

    def __rsub__(self, lhs):
        lhs_array = self.convert_to_cunumeric_ndarray(lhs)
        return self.perform_binary_op(BinaryOpCode.SUBTRACT, lhs_array, self)

    def __rtruediv__(self, lhs):
        lhs_array = self.convert_to_cunumeric_ndarray(lhs)
        return lhs_array.internal_truediv(self, inplace=False)

    def __rxor__(self, lhs):
        lhs_array = self.convert_to_cunumeric_ndarray(lhs)
        return self.perform_binary_op(
            BinaryOpCode.LOGICAL_XOR, lhs_array, self
        )

    # __setattr__

    @add_boilerplate("value", mutates_self=True)
    def __setitem__(self, key, value):
        if key is None:
            raise KeyError("invalid key passed to cunumeric.ndarray")
        if value.dtype != self.dtype:
            temp = ndarray(value.shape, dtype=self.dtype, inputs=(value,))
            temp._thunk.convert(value._thunk)
            value = temp
        key = self._convert_key(key)
        self._thunk.set_item(key, value._thunk)

    def __setstate__(self, state):
        self.__array__().__setstate__(state)

    def __sizeof__(self, *args, **kwargs):
        return self.__array__().__sizeof__(*args, **kwargs)

    def __sub__(self, rhs):
        rhs_array = self.convert_to_cunumeric_ndarray(rhs)
        return self.perform_binary_op(BinaryOpCode.SUBTRACT, self, rhs_array)

    def __str__(self):
        return str(self.__array__())

    def __truediv__(self, rhs):
        return self.internal_truediv(rhs, inplace=False)

    def __xor__(self, rhs):
        rhs_array = self.convert_to_cunumeric_ndarray(rhs)
        return self.perform_binary_op(
            BinaryOpCode.LOGICAL_XOR, rhs_array, self
        )

    @add_boilerplate()
    def all(
        self,
        axis=None,
        out=None,
        keepdims=False,
        initial=None,
        where=True,
    ):
        return self.perform_unary_reduction(
            UnaryRedCode.ALL,
            self,
            axis=axis,
            dst=out,
            keepdims=keepdims,
            dtype=np.dtype(np.bool_),
            check_types=False,
            initial=initial,
            where=where,
        )

    @add_boilerplate()
    def any(
        self,
        axis=None,
        out=None,
        keepdims=False,
        initial=None,
        where=True,
    ):
        return self.perform_unary_reduction(
            UnaryRedCode.ANY,
            self,
            axis=axis,
            dst=out,
            keepdims=keepdims,
            dtype=np.dtype(np.bool_),
            check_types=False,
            initial=initial,
            where=where,
        )

    def argmax(self, axis=None, out=None):
        if self.size == 1:
            return 0
        if axis is None:
            axis = self.ndim - 1
        elif type(axis) != int:
            raise TypeError("'axis' argument for argmax must be an 'int'")
        elif axis < 0 or axis >= self.ndim:
            raise TypeError("invalid 'axis' argument for argmax " + str(axis))
        return self.perform_unary_reduction(
            UnaryRedCode.ARGMAX,
            self,
            axis=axis,
            dtype=np.dtype(np.int64),
            dst=out,
            check_types=False,
        )

    def argmin(self, axis=None, out=None):
        if self.size == 1:
            return 0
        if axis is None:
            axis = self.ndim - 1
        elif type(axis) != int:
            raise TypeError("'axis' argument for argmin must be an 'int'")
        elif axis < 0 or axis >= self.ndim:
            raise TypeError("invalid 'axis' argument for argmin " + str(axis))
        return self.perform_unary_reduction(
            UnaryRedCode.ARGMIN,
            self,
            axis=axis,
            dtype=np.dtype(np.int64),
            dst=out,
            check_types=False,
        )

    def astype(
        self, dtype, order="C", casting="unsafe", subok=True, copy=True
    ):
        dtype = np.dtype(dtype)
        if self.dtype == dtype:
            return self

        casting_allowed = np.can_cast(self.dtype, dtype, casting)
        if casting_allowed:
            # For numeric to non-numeric casting, the dest dtype should be
            # retrived from 'promote_types' to preserve values
            # e.g. ) float 64 to str, np.dtype(dtype) == '<U'
            # this dtype is not safe to store
            if dtype == np.dtype("str"):
                dtype = np.promote_types(self.dtype, dtype)
        else:
            raise TypeError(
                f"Cannot cast array data"
                f"from '{self.dtype}' to '{dtype}' "
                f"to the rule '{casting}'"
            )
        result = ndarray(self.shape, dtype=dtype, inputs=(self,))
        result._thunk.convert(self._thunk, warn=False)
        return result

    def choose(self, choices, out=None, mode="raise"):
        a = self
        if out is not None:
            out = out.convert_to_cunumeric_ndarray(out)

        if isinstance(choices, list):
            choices = tuple(choices)
        is_tuple = isinstance(choices, tuple)
        if is_tuple:
            n = len(choices)
            dtypes = [ch.dtype for ch in choices]
            ch_dtype = np.find_common_type(dtypes, [])
            choices = tuple(
                self.convert_to_cunumeric_ndarray(choices[i]).astype(ch_dtype)
                for i in range(n)
            )

        else:
            choices = self.convert_to_cunumeric_ndarray(choices)
            n = choices.shape[0]
            ch_dtype = choices.dtype
            choices = tuple(choices[i, ...] for i in range(n))

        if not np.issubdtype(self.dtype, np.integer):
            raise TypeError("a array should be integer type")
        if self.dtype is not np.int64:
            a = a.astype(np.int64)
        if mode == "raise":
            if (a < 0).any() | (a >= n).any():
                raise ValueError("invalid entry in choice array")
        elif mode == "wrap":
            a = a % n
        elif mode == "clip":
            a = a.clip(0, n - 1)
        else:
            raise ValueError(
                f"mode={mode} not understood. Must "
                "be 'raise', 'wrap', or 'clip'"
            )

        # we need to broadcast all arrays in choices with
        # input and output arrays
        if out is not None:
            out_shape = broadcast_shapes(a.shape, choices[0].shape, out.shape)
        else:
            out_shape = broadcast_shapes(a.shape, choices[0].shape)

        for c in choices:
            out_shape = broadcast_shapes(out_shape, c.shape)

        # if output is provided, it shape should be the same as out_shape
        if out is not None and out.shape != out_shape:
            raise ValueError(
                f"non-broadcastable output operand with shape "
                f" {str(out.shape)}"
                f" doesn't match the broadcast shape {out_shape}"
            )

        if out is not None and out.dtype == ch_dtype:
            out_arr = out

        else:
            # no output, create one
            out_arr = ndarray(
                shape=out_shape,
                dtype=ch_dtype,
                inputs=(a, choices),
            )

        ch = tuple(c._thunk for c in choices)  #
        out_arr._thunk.choose(
            *ch,
            rhs=a._thunk,
        )
        if out is not None and out.dtype != ch_dtype:
            out._thunk.convert(out_arr._thunk)
            return out
        else:
            return out_arr

    def cholesky(self, no_tril=False):
        input = self
        if input.dtype.kind not in ("f", "c"):
            input = input.astype("float64")
        output = ndarray(
            shape=input.shape,
            dtype=input.dtype,
            inputs=(input,),
        )
        output._thunk.cholesky(input._thunk, no_tril=no_tril)
        return output

    def clip(self, min=None, max=None, out=None):
        args = (
            np.array(min, dtype=self.dtype),
            np.array(max, dtype=self.dtype),
        )
        if args[0].size != 1 or args[1].size != 1:
            runtime.warn(
                "cuNumeric has not implemented clip with array-like "
                "arguments and is falling back to canonical numpy. You "
                "may notice significantly decreased performance for this "
                "function call.",
                category=RuntimeWarning,
            )
            if out is not None:
                self.__array__().clip(min, max, out=out)
                return self.convert_to_cunumeric_ndarray(out, share=True)
            else:
                return self.convert_to_cunumeric_ndarray(
                    self.__array__.clip(min, max)
                )
        return self.perform_unary_op(
            UnaryOpCode.CLIP, self, dst=out, extra_args=args
        )

    def conj(self):
        if self.dtype.kind == "c":
            result = self._thunk.conj()
            return ndarray(self.shape, dtype=self.dtype, thunk=result)
        else:
            return self

    def conjugate(self):
        return self.conj()

    def convolve(self, v, mode):
        assert mode == "same"
        if self.ndim != v.ndim:
            raise RuntimeError("Arrays should have the same dimensions")
        elif self.ndim > 3:
            raise NotImplementedError(
                f"{self.ndim}-D arrays are not yet supported"
            )

        if self.dtype != v.dtype:
            v = v.astype(self.dtype)
        out = ndarray(
            shape=self.shape,
            dtype=self.dtype,
            inputs=(self, v),
        )
        self._thunk.convolve(v._thunk, out._thunk, mode)
        return out

    def copy(self, order="C"):
        # We don't care about dimension order in cuNumeric
        return self.__copy__()

    # diagonal helper. Will return diagonal for arbitrary number of axes;
    # currently offset option is implemented only for the case of number of
    # axes=2. This restriction can be lifted in the future if there is a
    # use case of having arbitrary number of offsets
    def diag_helper(self, offset=0, axes=None, extract=True):
        # diag_helper can be used only for arrays with dim>=1
        if self.ndim < 1:
            raise ValueError("diag_helper is implemented for dim>=1")
        elif self.ndim == 1:
            if axes is not None:
                raise ValueError(
                    "Axes shouldn't be specified when getting "
                    "diagonal for 1D array"
                )
            m = self.shape[0] + np.abs(offset)
            out = ndarray((m, m), dtype=self.dtype, inputs=(self,))
            diag_size = self.shape[0]
            out._thunk.diag_helper(
                self._thunk,
                offset=offset,
                naxes=0,
                extract=False,
            )
        else:
            N = len(axes)
            if len(axes) != len(set(axes)):
                raise ValueError(
                    "axes passed to diag_helper should be all different"
                )
            if self.ndim < N:
                raise ValueError(
                    "Dimension of input array shouldn't be less "
                    "than number of axes"
                )
            # pack the axes that are not going to change
            transpose_axes = tuple(
                ax for ax in range(self.ndim) if ax not in axes
            )
            # only 2 axes provided, we transpose based on the offset
            if N == 2:
                if offset >= 0:
                    a = self.transpose(transpose_axes + (axes[0], axes[1]))
                else:
                    a = self.transpose(transpose_axes + (axes[1], axes[0]))
                    offset = -offset

                if offset >= a.shape[self.ndim - 1]:
                    raise ValueError(
                        "'offset' for diag or diagonal must be in range"
                    )

                diag_size = max(0, min(a.shape[-2], a.shape[-1] - offset))
            # more than 2 axes provided:
            elif N > 2:
                # offsets are supported only when naxes=2
                if offset != 0:
                    raise ValueError(
                        "offset supported for number of axes == 2"
                    )
                # sort axes along which diagonal is calculated by size
                axes = sorted(axes, reverse=True, key=lambda i: self.shape[i])
                axes = tuple(axes)
                # transpose a so axes for which diagonal is calculated are at
                #  at the end
                a = self.transpose(transpose_axes + axes)
                diag_size = a.shape[a.ndim - 1]
            elif N < 2:
                raise ValueError(
                    "number of axes passed to the diag_helper"
                    " should be more than 1"
                )

<<<<<<< HEAD
    @add_boilerplate("rhs")
    def dot(self, rhs, out=None, stacklevel=1):
        from .module import _contract  # work around circular import

        if self.ndim == 0 or rhs.ndim == 0:
            return self.perform_binary_op(
                BinaryOpCode.MULTIPLY,
                self,
                rhs,
                out=out,
                stacklevel=(stacklevel + 1),
            )
        if rhs.ndim == 1:
            self_modes = list(ascii_lowercase[: self.ndim])
            rhs_modes = [self_modes[-1]]
            out_modes = self_modes[:-1]
        else:
            self_modes = list(ascii_lowercase[: self.ndim])
            rhs_modes = list(ascii_uppercase[: rhs.ndim])
            rhs_modes[-2] = self_modes[-1]
            out_modes = self_modes[:-1] + rhs_modes[:-2] + [rhs_modes[-1]]
        return _contract(
            self_modes,
            rhs_modes,
            out_modes,
            self,
            rhs,
            out=out,
            stacklevel=(stacklevel + 1),
        )
=======
            tr_shape = tuple(a.shape[i] for i in range(a.ndim - N))
            # calculate shape of the output array
            out_shape = tr_shape + (diag_size,)
            out = ndarray(shape=out_shape, dtype=self.dtype, inputs=(self,))

            out._thunk.diag_helper(
                a._thunk,
                offset=offset,
                naxes=N,
                extract=extract,
            )
        return out

    def diagonal(
        self, offset=0, axis1=None, axis2=None, extract=True, axes=None
    ):
        if self.ndim == 1:
            if extract is True:
                raise ValueError("extract can be true only for Ndim >=2")
            axes = None
        else:
            if type(axis1) == int and type(axis2) == int:
                if axes is not None:
                    raise ValueError(
                        "Either axis1/axis2 or axes must be supplied"
                    )
                axes = (axis1, axis2)
            # default values for axes
            elif (axis1 is None) and (axis2 is None) and (axes is None):
                axes = (0, 1)
            elif (axes is not None) and (
                (axis1 is not None) or (axis2 is not None)
            ):
                raise ValueError("Either axis1/axis2 or axes must be supplied")
        return self.diag_helper(offset=offset, axes=axes, extract=extract)

    def dot(self, rhs, out=None):
        rhs_array = self.convert_to_cunumeric_ndarray(rhs)
        if self.size == 1 or rhs_array.size == 1:
            return self.perform_binary_op(
                BinaryOpCode.MULTIPLY,
                self,
                rhs_array,
            )
        out_dtype = self.find_common_type(self, rhs_array)
        # Check for type conversion on the way in
        self_array = self
        if self_array.dtype != out_dtype:
            self_array = ndarray(
                shape=self.shape,
                dtype=out_dtype,
                inputs=(self,),
            )
            self_array._thunk.convert(self._thunk)
        if rhs_array.dtype != out_dtype:
            temp_array = ndarray(
                shape=rhs_array.shape,
                dtype=out_dtype,
                inputs=(rhs_array,),
            )
            temp_array._thunk.convert(rhs_array._thunk)
            rhs_array = temp_array
        # Create output array
        if out is not None:
            out = self.convert_to_cunumeric_ndarray(out, share=True)
            if self.ndim == 1 and rhs_array.ndim == 1:
                if self.shape[0] != rhs.shape[0]:
                    raise ValueError("Dimension mismatch for dot")
                if out.ndim != 0:
                    raise ValueError("Dimension mismatch for dot")
            elif self.ndim == 2 and rhs_array.ndim == 2:
                # Matrix multiply
                if self.shape[1] != rhs_array.shape[0]:
                    raise ValueError("Dimension mismatch for dot")
                if out.shape != (self.shape[0], rhs_array.shape[1]):
                    raise ValueError("Dimension mismatch for dot")
            elif rhs_array.ndim == 1:
                if self.shape[-1] != rhs_array.shape[0]:
                    raise ValueError("Dimension mismatch for dot")
                if out.shape != self.shape[:-1]:
                    raise ValueError("Dimension mismatch for dot")
            else:
                if self.shape[-1] != rhs_array.shape[-2]:
                    raise ValueError("Dimension mismatch for dot")
                if out.shape != (
                    self.shape[:-1]
                    + rhs_array.shape[:-2]
                    + (rhs_array.shape[-1],)
                ):
                    raise ValueError("Dimension mismatch for dot")
        else:
            if self.ndim == 1 and rhs_array.ndim == 1:
                # Inner product
                out = ndarray(
                    shape=(),
                    dtype=out_dtype,
                    inputs=(self_array, rhs_array),
                )
            elif self.ndim == 2 and rhs_array.ndim == 2:
                # Matrix multiply
                if self.shape[1] != rhs_array.shape[0]:
                    raise ValueError("Dimension mismatch for dot")
                out = ndarray(
                    shape=(self.shape[0], rhs_array.shape[1]),
                    dtype=out_dtype,
                    inputs=(self_array, rhs_array),
                )
            elif rhs_array.ndim == 1:
                if self.shape[-1] != rhs_array.shape[0]:
                    raise ValueError("Dimension mismatch for dot")
                out = ndarray(
                    shape=self.shape[:-1],
                    dtype=out_dtype,
                    inputs=(self_array, rhs_array),
                )
            else:
                if self.shape[-1] != rhs_array.shape[-2]:
                    raise ValueError("Dimension mismatch for dot")
                out = ndarray(
                    shape=(
                        self.shape[:-1]
                        + rhs_array.shape[:-2]
                        + (rhs_array.shape[-1],)
                    ),
                    dtype=out_dtype,
                    inputs=(self_array, rhs_array),
                )
        # Perform operation
        out._thunk.dot(self_array._thunk, rhs_array._thunk)
        # Check for type conversion on the way out
        if out.dtype != out_dtype:
            result = ndarray(
                shape=out.shape,
                dtype=out_dtype,
                inputs=(out,),
            )
            result._thunk.convert(out._thunk)
            return result
        else:
            return out
>>>>>>> 8ece99d0

    def dump(self, file):
        self.__array__().dump(file=file)

    def dumps(self):
        return self.__array__().dumps()

    def fill(self, value):
        val = np.array(value, dtype=self.dtype)
        self._thunk.fill(val)

    def getfield(self, dtype, offset=0):
        raise NotImplementedError(
            "cuNumeric does not currently support type reinterpretation "
            "for ndarray.getfield"
        )

    def _convert_singleton_key(self, args: Tuple):
        if len(args) == 0 and self.size == 1:
            return (0,) * self.ndim
        if len(args) == 1 and isinstance(args[0], int):
            flat_idx = args[0]
            result = ()
            for dim_size in reversed(self.shape):
                result = (flat_idx % dim_size,) + result
                flat_idx //= dim_size
            return result
        if len(args) == 1 and isinstance(args[0], tuple):
            args = args[0]
        if len(args) != self.ndim or any(not isinstance(x, int) for x in args):
            raise KeyError("invalid key")
        return args

    def item(self, *args):
        key = self._convert_singleton_key(args)
        result = self[key]
        assert result.shape == ()
        return result._thunk.__numpy_array__()

    def itemset(self, *args):
        if len(args) == 0:
            raise KeyError("itemset() requires at least one argument")
        value = args[-1]
        args = args[:-1]
        key = self._convert_singleton_key(args)
        self[key] = value

    @add_boilerplate()
    def max(
        self,
        axis=None,
        out=None,
        keepdims=False,
        initial=None,
        where=True,
    ):
        return self.perform_unary_reduction(
            UnaryRedCode.MAX,
            self,
            axis=axis,
            dst=out,
            keepdims=keepdims,
            initial=initial,
            where=where,
        )

    @add_boilerplate()
    def mean(self, axis=None, dtype=None, out=None, keepdims=False):
        if axis is not None and type(axis) != int:
            raise NotImplementedError(
                "cunumeric.mean only supports int types for "
                "'axis' currently"
            )
        # Pick our dtype if it wasn't picked yet
        if dtype is None:
            if self.dtype.kind != "f" and self.dtype.kind != "c":
                dtype = np.dtype(np.float64)
            else:
                dtype = self.dtype
        # Do the sum
        if out is not None and out.dtype == dtype:
            sum_array = self.sum(
                axis=axis,
                dtype=dtype,
                out=out,
                keepdims=keepdims,
            )
        else:
            sum_array = self.sum(
                axis=axis,
                dtype=dtype,
                keepdims=keepdims,
            )
        if axis is None:
            divisor = reduce(lambda x, y: x * y, self.shape, 1)
        else:
            divisor = self.shape[axis]
        # Divide by the number of things in the collapsed dimensions
        # Pick the right kinds of division based on the dtype
        if dtype.kind == "f":
            sum_array.internal_truediv(
                np.array(divisor, dtype=sum_array.dtype),
                inplace=True,
            )
        else:
            sum_array.__ifloordiv__(np.array(divisor, dtype=sum_array.dtype))
        # Convert to the output we didn't already put it there
        if out is not None and sum_array is not out:
            assert out.dtype != sum_array.dtype
            out._thunk.convert(sum_array._thunk)
            return out
        else:
            return sum_array

    @add_boilerplate()
    def min(
        self,
        axis=None,
        out=None,
        keepdims=False,
        initial=None,
        where=True,
    ):
        return self.perform_unary_reduction(
            UnaryRedCode.MIN,
            self,
            axis=axis,
            dst=out,
            keepdims=keepdims,
            initial=initial,
            where=where,
        )

    @add_boilerplate()
    def prod(
        self,
        axis=None,
        dtype=None,
        out=None,
        keepdims=False,
        initial=None,
        where=True,
    ):
        if self.dtype.type == np.bool_:
            temp = ndarray(
                shape=self.shape,
                dtype=np.dtype(np.int32),
                inputs=(self,),
            )
            temp._thunk.convert(self._thunk)
            self_array = temp
        else:
            self_array = self
        return self.perform_unary_reduction(
            UnaryRedCode.PROD,
            self_array,
            axis=axis,
            dst=out,
            keepdims=keepdims,
            initial=initial,
            where=where,
        )

    def ravel(self, order="C"):
        return self.reshape(-1, order=order)

    def reshape(self, shape, order="C"):
        if shape != -1:
            # Check that these sizes are compatible
            if isinstance(shape, Iterable):
                newsize = 1
                newshape = list()
                unknown_axis = -1
                for ax, dim in enumerate(shape):
                    if dim < 0:
                        newshape.append(np.newaxis)
                        if unknown_axis == -1:
                            unknown_axis = ax
                        else:
                            unknown_axis = -2
                    else:
                        newsize *= dim
                        newshape.append(dim)
                if unknown_axis == -2:
                    raise ValueError("can only specify one unknown dimension")
                if unknown_axis >= 0:
                    if self.size % newsize != 0:
                        raise ValueError(
                            "cannot reshape array of size "
                            + str(self.size)
                            + " into shape "
                            + str(tuple(newshape))
                        )
                    newshape[unknown_axis] = self.size // newsize
                    newsize *= newshape[unknown_axis]
                if newsize != self.size:
                    raise ValueError(
                        "cannot reshape array of size "
                        + str(self.size)
                        + " into shape "
                        + str(shape)
                    )
                shape = tuple(newshape)
            elif isinstance(shape, int):
                if shape != self.size:
                    raise ValueError(
                        "cannot reshape array of size "
                        + str(self.size)
                        + " into shape "
                        + str((shape,))
                    )
            else:
                TypeError("shape must be int-like or tuple-like")
        else:
            # Compute a flattened version of the shape
            shape = (self.size,)
        # Handle an easy case
        if shape == self.shape:
            return self
        return ndarray(
            shape=None,
            thunk=self._thunk.reshape(shape, order),
        )

    def setfield(self, val, dtype, offset=0):
        raise NotImplementedError(
            "cuNumeric does not currently support type reinterpretation "
            "for ndarray.setfield"
        )

    def setflags(self, write=None, align=None, uic=None):
        self.__array__().setflags(write=write, align=align, uic=uic)

    def squeeze(self, axis=None):
        if axis is not None:
            if isinstance(axis, int):
                if axis >= self.ndim:
                    raise ValueError(
                        "all axis to squeeze must be less than ndim"
                    )
                if self.shape[axis] != 1:
                    raise ValueError(
                        "axis to squeeze must have extent " "of one"
                    )
            elif isinstance(axis, tuple):
                for ax in axis:
                    if ax >= self.ndim:
                        raise ValueError(
                            "all axes to squeeze must be less than ndim"
                        )
                    if self.shape[ax] != 1:
                        raise ValueError(
                            "all axes to squeeze must have extent of one"
                        )
        return ndarray(shape=None, thunk=self._thunk.squeeze(axis))

    @add_boilerplate()
    def sum(
        self,
        axis=None,
        dtype=None,
        out=None,
        keepdims=False,
        initial=None,
        where=True,
    ):
        if self.dtype.type == np.bool_:
            temp = ndarray(
                shape=self.shape,
                dtype=np.dtype(np.int32),
                inputs=(self,),
            )
            temp._thunk.convert(self._thunk)
            self_array = temp
        else:
            self_array = self
        return self.perform_unary_reduction(
            UnaryRedCode.SUM,
            self_array,
            axis=axis,
            dst=out,
            keepdims=keepdims,
            initial=initial,
            where=where,
        )

    def swapaxes(self, axis1, axis2):
        if axis1 >= self.ndim:
            raise ValueError(
                "axis1=" + str(axis1) + " is too large for swapaxes"
            )
        if axis2 >= self.ndim:
            raise ValueError(
                "axis2=" + str(axis2) + " is too large for swapaxes"
            )
        return ndarray(shape=None, thunk=self._thunk.swapaxes(axis1, axis2))

    def tofile(self, fid, sep="", format="%s"):
        return self.__array__().tofile(fid=fid, sep=sep, format=format)

    def tobytes(self, order="C"):
        return self.__array__().tobytes(order=order)

    def tolist(self):
        return self.__array__().tolist()

    def tostring(self, order="C"):
        return self.__array__().tostring(order=order)

    def transpose(self, axes=None):
        if self.ndim == 1:
            return self
        if axes is None:
            result = ndarray(
                self.shape[::-1],
                dtype=self.dtype,
                inputs=(self,),
            )
            axes = tuple(range(self.ndim - 1, -1, -1))
        elif len(axes) == self.ndim:
            result = ndarray(
                shape=tuple(self.shape[idx] for idx in axes),
                dtype=self.dtype,
                inputs=(self,),
            )
        else:
            raise ValueError(
                "axes must be the same size as ndim for transpose"
            )
        result._thunk.transpose(self._thunk, axes)
        return result

    def flip(self, axis=None):
        result = ndarray(
            shape=self.shape,
            dtype=self.dtype,
            inputs=(self,),
        )
        result._thunk.flip(self._thunk, axis)
        return result

    def view(self, dtype=None, type=None):
        if dtype is not None and dtype != self.dtype:
            raise NotImplementedError(
                "cuNumeric does not currently support type reinterpretation"
            )
        return ndarray(shape=self.shape, dtype=self.dtype, thunk=self._thunk)

    @classmethod
    def get_where_thunk(cls, where, out_shape):
        if where is True:
            return True
        if where is False:
            raise RuntimeError("should have caught this earlier")
        if not isinstance(where, ndarray) or where.dtype != np.bool_:
            raise RuntimeError("should have converted this earlier")
        if where.shape != out_shape:
            raise ValueError("where parameter must have same shape as output")
        return where._thunk

    @staticmethod
    def find_common_type(*args):
        array_types = list()
        scalar_types = list()
        for array in args:
            if array.size == 1:
                scalar_types.append(array.dtype)
            else:
                array_types.append(array.dtype)
        return np.find_common_type(array_types, scalar_types)

    def _maybe_convert(self, dtype, *hints):
        if self.dtype == dtype:
            return self
        copy = ndarray(shape=self.shape, dtype=dtype, inputs=hints)
        copy._thunk.convert(self._thunk)
        return copy

    # For performing normal/broadcast unary operations
    @classmethod
    def perform_unary_op(
        cls,
        op,
        src,
        dst=None,
        extra_args=None,
        dtype=None,
        where=True,
        out_dtype=None,
    ):
        if dst is not None:
            # If the shapes don't match see if we can broadcast
            # This will raise an exception if they can't be broadcast together
            if isinstance(where, ndarray):
                broadcast_shapes(src.shape, dst.shape, where.shape)
            else:
                broadcast_shapes(src.shape, dst.shape)
        else:
            # No output yet, so make one
            if isinstance(where, ndarray):
                out_shape = broadcast_shapes(src.shape, where.shape)
            else:
                out_shape = src.shape
            if dtype is not None:
                dst = ndarray(
                    shape=out_shape,
                    dtype=dtype,
                    inputs=(src, where),
                )
            elif out_dtype is not None:
                dst = ndarray(
                    shape=out_shape,
                    dtype=out_dtype,
                    inputs=(src, where),
                )
            else:
                dst = ndarray(
                    shape=out_shape,
                    dtype=src.dtype
                    if src.dtype.kind != "c"
                    else np.dtype(np.float32)
                    if src.dtype == np.dtype(np.complex64)
                    else np.dtype(np.float64),
                    inputs=(src, where),
                )

        # Quick exit
        if where is False:
            return dst

        op_dtype = (
            dst.dtype
            if out_dtype is None
            and not (op == UnaryOpCode.ABSOLUTE and src.dtype.kind == "c")
            else src.dtype
        )

        if out_dtype is None:
            if dst.dtype != src.dtype and not (
                op == UnaryOpCode.ABSOLUTE and src.dtype.kind == "c"
            ):
                temp = ndarray(
                    dst.shape,
                    dtype=src.dtype,
                    inputs=(src, where),
                )
                temp._thunk.unary_op(
                    op,
                    op_dtype,
                    src._thunk,
                    cls.get_where_thunk(where, dst.shape),
                    extra_args,
                )
                dst._thunk.convert(temp._thunk)
            else:
                dst._thunk.unary_op(
                    op,
                    op_dtype,
                    src._thunk,
                    cls.get_where_thunk(where, dst.shape),
                    extra_args,
                )
        else:
            if dst.dtype != out_dtype:
                temp = ndarray(
                    dst.shape,
                    dtype=out_dtype,
                    inputs=(src, where),
                )
                temp._thunk.unary_op(
                    op,
                    op_dtype,
                    src._thunk,
                    cls.get_where_thunk(where, dst.shape),
                    extra_args,
                )
                dst._thunk.convert(temp._thunk)
            else:
                dst._thunk.unary_op(
                    op,
                    op_dtype,
                    src._thunk,
                    cls.get_where_thunk(where, dst.shape),
                    extra_args,
                )
        return dst

    # For performing reduction unary operations
    @classmethod
    def perform_unary_reduction(
        cls,
        op,
        src,
        axis=None,
        dtype=None,
        dst=None,
        keepdims=False,
        args=None,
        check_types=True,
        initial=None,
        where=True,
    ):
        # TODO: Need to require initial to be given when the array is empty
        #       or a where mask is given.
        if isinstance(where, ndarray):
            # The where array has to broadcast to the src.shape
            if broadcast_shapes(src.shape, where.shape) != src.shape:
                raise ValueError(
                    '"where" array must broadcast against source array '
                    "for reduction"
                )
        # Compute the output shape
        if axis is not None:
            to_reduce = set()
            if type(axis) == int:
                if axis < 0:
                    axis = len(src.shape) + axis
                    if axis < 0:
                        raise ValueError("Illegal 'axis' value")
                elif axis >= src.ndim:
                    raise ValueError("Illegal 'axis' value")
                to_reduce.add(axis)
                axes = (axis,)
            elif type(axis) == tuple:
                for ax in axis:
                    if ax < 0:
                        ax = len(src.shape) + ax
                        if ax < 0:
                            raise ValueError("Illegal 'axis' value")
                    elif ax >= src.ndim:
                        raise ValueError("Illegal 'axis' value")
                    to_reduce.add(ax)
                axes = axis
            else:
                raise TypeError(
                    "Illegal type passed for 'axis' argument "
                    + str(type(axis))
                )
            out_shape = ()
            for dim in range(len(src.shape)):
                if dim in to_reduce:
                    if keepdims:
                        out_shape += (1,)
                else:
                    out_shape += (src.shape[dim],)
        else:
            # Collapsing down to a single value in this case
            out_shape = ()
            axes = None
        # if src.size == 0:
        # return nd
        if dst is None:
            if dtype is not None:
                dst = ndarray(
                    shape=out_shape,
                    dtype=dtype,
                    inputs=(src, where),
                )
            else:
                dst = ndarray(
                    shape=out_shape,
                    dtype=src.dtype,
                    inputs=(src, where),
                )
        else:
            if dtype is not None and dtype != dst.dtype:
                raise TypeError(
                    "Output array type does not match requested dtype"
                )
            if dst.shape != out_shape:
                raise TypeError(
                    "Output array shape "
                    + str(dst.shape)
                    + " does not match expected shape "
                    + str(out_shape)
                )
        # Quick exit
        if where is False:
            return dst
        if check_types and src.dtype != dst.dtype:
            out_dtype = cls.find_common_type(src, dst)
            if src.dtype != out_dtype:
                temp = ndarray(
                    src.shape,
                    dtype=out_dtype,
                    inputs=(src, where),
                )
                temp._thunk.convert(src._thunk)
                src = temp
            if dst.dtype != out_dtype:
                temp = ndarray(
                    dst.shape,
                    dtype=out_dtype,
                    inputs=(src, where),
                )

                temp._thunk.unary_reduction(
                    op,
                    src._thunk,
                    cls.get_where_thunk(where, dst.shape),
                    axes,
                    keepdims,
                    args,
                    initial,
                )
                dst._thunk.convert(temp._thunk)
            else:
                dst._thunk.unary_reduction(
                    op,
                    src._thunk,
                    cls.get_where_thunk(where, dst.shape),
                    axes,
                    keepdims,
                    args,
                    initial,
                )
        else:
            dst._thunk.unary_reduction(
                op,
                src._thunk,
                cls.get_where_thunk(where, dst.shape),
                axes,
                keepdims,
                args,
                initial,
            )
        return dst

    # Return a new cuNumeric array for a binary operation
    @classmethod
    def perform_binary_op(
        cls,
        op,
        one,
        two,
        out=None,
        dtype=None,
        out_dtype=None,
        where=True,
        extra_args=None,
    ):
        args = (one, two, where)

        # Compute the output shape
        shapes = [one.shape, two.shape]
        if isinstance(where, ndarray):
            shapes.append(where.shape)
        if out is not None:
            shapes.append(out.shape)
        out_shape = broadcast_shapes(*shapes)

        if out_dtype is None:
            out_dtype = (
                dtype if dtype is not None else cls.find_common_type(one, two)
            )

        if out is not None:
            if out.shape != out_shape:
                raise ValueError(
                    "non-broadcastable output operand with shape "
                    + str(out.shape)
                    + " doesn't match the broadcast shape "
                    + str(out_shape)
                )
        else:
            out = ndarray(shape=out_shape, dtype=out_dtype, inputs=args)

        # Quick exit
        if where is False:
            return out

        common_type = cls.find_common_type(one, two)
        one = one._maybe_convert(common_type, args)
        two = two._maybe_convert(common_type, args)

        if out.dtype != out_dtype:
            temp = ndarray(shape=out_shape, dtype=out_dtype, inputs=args)
            temp._thunk.binary_op(
                op,
                one._thunk,
                two._thunk,
                cls.get_where_thunk(where, out_shape),
                extra_args,
            )
            out._thunk.convert(temp._thunk)
        else:
            out._thunk.binary_op(
                op,
                one._thunk,
                two._thunk,
                cls.get_where_thunk(where, out_shape),
                extra_args,
            )
        return out

    @classmethod
    def perform_binary_reduction(
        cls,
        op,
        one,
        two,
        dtype,
        extra_args=None,
    ):
        args = (one, two)

        # We only handle bool types here for now
        assert dtype is not None and dtype == np.dtype(np.bool_)
        # Collapsing down to a single value in this case
        # Check to see if we need to broadcast between inputs
        if one.shape != two.shape:
            broadcast = broadcast_shapes(one.shape, two.shape)
        else:
            broadcast = None

        common_type = cls.find_common_type(one, two)
        one = one._maybe_convert(common_type, args)._thunk
        two = two._maybe_convert(common_type, args)._thunk

        dst = ndarray(shape=(), dtype=dtype, inputs=args)
        dst._thunk.binary_reduction(
            op,
            one,
            two,
            broadcast,
            extra_args,
        )
        return dst

    @classmethod
    def perform_where(cls, mask, one, two):
        args = (mask, one, two)

        mask = mask._maybe_convert(np.dtype(np.bool_), args)._thunk

        common_type = cls.find_common_type(one, two)
        one = one._maybe_convert(common_type, args)._thunk
        two = two._maybe_convert(common_type, args)._thunk

        # Compute the output shape
        out_shape = broadcast_shapes(mask.shape, one.shape, two.shape)
        out = ndarray(shape=out_shape, dtype=common_type, inputs=args)
        out._thunk.where(mask, one, two)
        return out<|MERGE_RESOLUTION|>--- conflicted
+++ resolved
@@ -1106,38 +1106,6 @@
                     " should be more than 1"
                 )
 
-<<<<<<< HEAD
-    @add_boilerplate("rhs")
-    def dot(self, rhs, out=None, stacklevel=1):
-        from .module import _contract  # work around circular import
-
-        if self.ndim == 0 or rhs.ndim == 0:
-            return self.perform_binary_op(
-                BinaryOpCode.MULTIPLY,
-                self,
-                rhs,
-                out=out,
-                stacklevel=(stacklevel + 1),
-            )
-        if rhs.ndim == 1:
-            self_modes = list(ascii_lowercase[: self.ndim])
-            rhs_modes = [self_modes[-1]]
-            out_modes = self_modes[:-1]
-        else:
-            self_modes = list(ascii_lowercase[: self.ndim])
-            rhs_modes = list(ascii_uppercase[: rhs.ndim])
-            rhs_modes[-2] = self_modes[-1]
-            out_modes = self_modes[:-1] + rhs_modes[:-2] + [rhs_modes[-1]]
-        return _contract(
-            self_modes,
-            rhs_modes,
-            out_modes,
-            self,
-            rhs,
-            out=out,
-            stacklevel=(stacklevel + 1),
-        )
-=======
             tr_shape = tuple(a.shape[i] for i in range(a.ndim - N))
             # calculate shape of the output array
             out_shape = tr_shape + (diag_size,)
@@ -1174,111 +1142,34 @@
                 raise ValueError("Either axis1/axis2 or axes must be supplied")
         return self.diag_helper(offset=offset, axes=axes, extract=extract)
 
+    @add_boilerplate("rhs")
     def dot(self, rhs, out=None):
-        rhs_array = self.convert_to_cunumeric_ndarray(rhs)
-        if self.size == 1 or rhs_array.size == 1:
+        from .module import _contract  # work around circular import
+
+        if self.ndim == 0 or rhs.ndim == 0:
             return self.perform_binary_op(
                 BinaryOpCode.MULTIPLY,
                 self,
-                rhs_array,
-            )
-        out_dtype = self.find_common_type(self, rhs_array)
-        # Check for type conversion on the way in
-        self_array = self
-        if self_array.dtype != out_dtype:
-            self_array = ndarray(
-                shape=self.shape,
-                dtype=out_dtype,
-                inputs=(self,),
-            )
-            self_array._thunk.convert(self._thunk)
-        if rhs_array.dtype != out_dtype:
-            temp_array = ndarray(
-                shape=rhs_array.shape,
-                dtype=out_dtype,
-                inputs=(rhs_array,),
-            )
-            temp_array._thunk.convert(rhs_array._thunk)
-            rhs_array = temp_array
-        # Create output array
-        if out is not None:
-            out = self.convert_to_cunumeric_ndarray(out, share=True)
-            if self.ndim == 1 and rhs_array.ndim == 1:
-                if self.shape[0] != rhs.shape[0]:
-                    raise ValueError("Dimension mismatch for dot")
-                if out.ndim != 0:
-                    raise ValueError("Dimension mismatch for dot")
-            elif self.ndim == 2 and rhs_array.ndim == 2:
-                # Matrix multiply
-                if self.shape[1] != rhs_array.shape[0]:
-                    raise ValueError("Dimension mismatch for dot")
-                if out.shape != (self.shape[0], rhs_array.shape[1]):
-                    raise ValueError("Dimension mismatch for dot")
-            elif rhs_array.ndim == 1:
-                if self.shape[-1] != rhs_array.shape[0]:
-                    raise ValueError("Dimension mismatch for dot")
-                if out.shape != self.shape[:-1]:
-                    raise ValueError("Dimension mismatch for dot")
-            else:
-                if self.shape[-1] != rhs_array.shape[-2]:
-                    raise ValueError("Dimension mismatch for dot")
-                if out.shape != (
-                    self.shape[:-1]
-                    + rhs_array.shape[:-2]
-                    + (rhs_array.shape[-1],)
-                ):
-                    raise ValueError("Dimension mismatch for dot")
-        else:
-            if self.ndim == 1 and rhs_array.ndim == 1:
-                # Inner product
-                out = ndarray(
-                    shape=(),
-                    dtype=out_dtype,
-                    inputs=(self_array, rhs_array),
-                )
-            elif self.ndim == 2 and rhs_array.ndim == 2:
-                # Matrix multiply
-                if self.shape[1] != rhs_array.shape[0]:
-                    raise ValueError("Dimension mismatch for dot")
-                out = ndarray(
-                    shape=(self.shape[0], rhs_array.shape[1]),
-                    dtype=out_dtype,
-                    inputs=(self_array, rhs_array),
-                )
-            elif rhs_array.ndim == 1:
-                if self.shape[-1] != rhs_array.shape[0]:
-                    raise ValueError("Dimension mismatch for dot")
-                out = ndarray(
-                    shape=self.shape[:-1],
-                    dtype=out_dtype,
-                    inputs=(self_array, rhs_array),
-                )
-            else:
-                if self.shape[-1] != rhs_array.shape[-2]:
-                    raise ValueError("Dimension mismatch for dot")
-                out = ndarray(
-                    shape=(
-                        self.shape[:-1]
-                        + rhs_array.shape[:-2]
-                        + (rhs_array.shape[-1],)
-                    ),
-                    dtype=out_dtype,
-                    inputs=(self_array, rhs_array),
-                )
-        # Perform operation
-        out._thunk.dot(self_array._thunk, rhs_array._thunk)
-        # Check for type conversion on the way out
-        if out.dtype != out_dtype:
-            result = ndarray(
-                shape=out.shape,
-                dtype=out_dtype,
-                inputs=(out,),
-            )
-            result._thunk.convert(out._thunk)
-            return result
-        else:
-            return out
->>>>>>> 8ece99d0
+                rhs,
+                out=out,
+            )
+        if rhs.ndim == 1:
+            self_modes = list(ascii_lowercase[: self.ndim])
+            rhs_modes = [self_modes[-1]]
+            out_modes = self_modes[:-1]
+        else:
+            self_modes = list(ascii_lowercase[: self.ndim])
+            rhs_modes = list(ascii_uppercase[: rhs.ndim])
+            rhs_modes[-2] = self_modes[-1]
+            out_modes = self_modes[:-1] + rhs_modes[:-2] + [rhs_modes[-1]]
+        return _contract(
+            self_modes,
+            rhs_modes,
+            out_modes,
+            self,
+            rhs,
+            out=out,
+        )
 
     def dump(self, file):
         self.__array__().dump(file=file)
