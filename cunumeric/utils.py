--- conflicted
+++ resolved
@@ -13,59 +13,12 @@
 # limitations under the License.
 #
 
-<<<<<<< HEAD
-import inspect
-import warnings
-=======
 import traceback
->>>>>>> 8ece99d0
 from functools import reduce
 
 import numpy as np
 
 
-<<<<<<< HEAD
-# Get the list of attributes defined in a namespace
-def getPredefinedAttributes(namespace):
-    preDefined = {}
-    for attr in dir(namespace):
-        preDefined[attr] = getattr(namespace, attr)
-    return preDefined
-
-
-def unimplemented(func):
-    def wrapper(*args, **kwargs):
-        warnings.warn(
-            "cuNumeric has not implemented "
-            + func.__name__
-            + " and is falling back to canonical numpy. You may notice "
-            + "significantly decreased performance for this function call.",
-            stacklevel=2,
-            category=RuntimeWarning,
-        )
-        return func(*args, **kwargs)
-
-    return wrapper
-
-
-# Copy attributes from one module to another.
-# Works only on modules and doesnt add submodules
-def add_missing_attributes(baseModule, definedModule):
-    preDefined = getPredefinedAttributes(definedModule)
-    attrList = {}
-    for attr in dir(baseModule):
-        if attr in preDefined:
-            pass
-        elif not inspect.ismodule(getattr(baseModule, attr)):
-            attrList[attr] = getattr(baseModule, attr)
-
-    # add the attributes
-    for key, value in attrList.items():
-        if callable(value) and not isinstance(value, type):
-            setattr(definedModule, key, unimplemented(value))
-        else:
-            setattr(definedModule, key, value)
-=======
 def find_last_user_stacklevel():
     stacklevel = 1
     for (frame, _) in traceback.walk_stack(None):
@@ -97,7 +50,6 @@
         frames.append(curr)
         curr = curr.f_back
     return "|".join(get_line_number_from_frame(f) for f in frames)
->>>>>>> 8ece99d0
 
 
 # These are the dtypes that we currently support for cuNumeric
