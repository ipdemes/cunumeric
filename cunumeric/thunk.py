# Copyright 2021 NVIDIA Corporation
#
# Licensed under the Apache License, Version 2.0 (the "License");
# you may not use this file except in compliance with the License.
# You may obtain a copy of the License at
#
#     http://www.apache.org/licenses/LICENSE-2.0
#
# Unless required by applicable law or agreed to in writing, software
# distributed under the License is distributed on an "AS IS" BASIS,
# WITHOUT WARRANTIES OR CONDITIONS OF ANY KIND, either express or implied.
# See the License for the specific language governing permissions and
# limitations under the License.
#

from abc import ABC, abstractmethod

import numpy


class NumPyThunk(ABC):
    """This is the base class for NumPy computations. It has methods
    for all the kinds of computations and operations that can be done
    on cuNumeric ndarrays.

    :meta private:
    """

    def __init__(self, runtime, dtype):
        self.runtime = runtime
        self.context = runtime.legate_context
        self.dtype = dtype

    @property
    def storage(self):
        """Return the Legion storage primitive for this NumPy thunk"""
        raise NotImplementedError("Implement in derived classes")

    @property
    def ndim(self):
        return len(self.shape)

    @property
    def size(self):
        s = 1
        if self.ndim == 0:
            return s
        for p in self.shape:
            s *= p
        return s

    def _is_advanced_indexing(self, key, first=True):
        if key is Ellipsis or key is None:  # np.newdim case
            return False
        if numpy.isscalar(key):
            return False
        if isinstance(key, slice):
            return False
        if isinstance(key, tuple):
            for k in key:
                if self._is_advanced_indexing(k, first=False):
                    return True
            return False
        # Any other kind of thing leads to advanced indexing
        return True

    # Abstract methods

    @abstractmethod
    def __numpy_array__(self):
        ...

    @abstractmethod
    def imag(self):
        ...

    @abstractmethod
    def real(self):
        ...

    @abstractmethod
    def conj(self):
        ...

    @abstractmethod
    def convolve(self, v, out, mode):
        ...

    @abstractmethod
    def copy(self, rhs, deep):
        ...

    @property
    @abstractmethod
    def scalar(self):
        ...

    @abstractmethod
    def get_scalar_array(self):
        ...

    @abstractmethod
    def get_item(self, key, view=None, dim_map=None):
        ...

    @abstractmethod
    def set_item(self, key, value):
        ...

    @abstractmethod
    def reshape(self, newshape, order):
        ...

    @abstractmethod
    def squeeze(self, axis):
        ...

    @abstractmethod
    def swapaxes(self, axis1, axis2):
        ...

    @abstractmethod
    def convert(self, rhs, warn=True):
        ...

    @abstractmethod
    def fill(self, value):
        ...

    @abstractmethod
    def dot(self, rhs1, rhs2):
        ...

    @abstractmethod
    def transpose(self, rhs, axes):
        ...

    @abstractmethod
    def flip(self, rhs, axes):
        ...

    @abstractmethod
    def contract(
        self,
        lhs_modes,
        rhs1_thunk,
        rhs1_modes,
        rhs2_thunk,
        rhs2_modes,
        mode2extent,
    ):
        ...

    @abstractmethod
    def choose(self, *args, rhs):
        ...

<<<<<<< HEAD
    @abstractmethod
    def diag(self, rhs, extract, k):
        ...
=======
    def choose(
        self,
        *args,
        rhs,
        stacklevel=0,
        callsite=None,
    ):
        """Construct an array from an index array and a
            list of arrays to choose from.

        :meta private:
        """
        raise NotImplementedError("Implement in derived classes")

    def diag_helper(
        self,
        rhs,
        offset,
        naxes,
        extract,
        stacklevel=0,
        callsite=None,
    ):
        """Fill a diagonal from an array

        :meta private:
        """
        raise NotImplementedError("Implement in derived classes")

    def eye(self, k, stacklevel):
        """Fill in our thunk with an identity pattern

        :meta private:
        """
        raise NotImplementedError("Implement in derived classes")

    def tile(self, rhs, reps, stacklevel):
        """Tile our thunk onto the target

        :meta private:
        """
        raise NotImplementedError("Implement in derived classes")

    def bincount(self, rhs, stacklevel, weights=None):
        """Compute the bincount for the array

        :meta private:
        """
        raise NotImplementedError("Implement in derived classes")

    def nonzero(self, stacklevel):
        """Return a tuple of thunks for the non-zero indices in each "
        "dimension

        :meta private:
        """
        raise NotImplementedError("Implement in derived classes")
>>>>>>> f71b8d25

    @abstractmethod
    def eye(self, k):
        ...

    @abstractmethod
    def arange(self, start, stop, step):
        ...

    @abstractmethod
    def tile(self, rhs, reps):
        ...

    @abstractmethod
    def trilu(self, start, stop, step):
        ...

    @abstractmethod
    def bincount(self, rhs, weights=None):
        ...

    @abstractmethod
    def nonzero(self):
        ...

    @abstractmethod
    def random_uniform(self):
        ...

    @abstractmethod
    def random_normal(self):
        ...

    @abstractmethod
    def random_integer(self, low, high):
        ...

    @abstractmethod
    def unary_op(self, op, op_type, rhs, where, args):
        ...

    @abstractmethod
    def unary_reduction(
        self,
        op,
        redop,
        rhs,
        where,
        axes,
        keepdims,
        args,
        initial,
    ):
        ...

    @abstractmethod
    def binary_op(self, op, rhs1, rhs2, where, args):
        ...

    @abstractmethod
    def binary_reduction(self, op, rhs1, rhs2, broadcast, args):
        ...

    @abstractmethod
    def where(self, op, rhs1, rhs2, rhs3):
        ...

    @abstractmethod
    def cholesky(self, src, no_tril):
        ...<|MERGE_RESOLUTION|>--- conflicted
+++ resolved
@@ -155,69 +155,15 @@
     def choose(self, *args, rhs):
         ...
 
-<<<<<<< HEAD
-    @abstractmethod
-    def diag(self, rhs, extract, k):
-        ...
-=======
-    def choose(
-        self,
-        *args,
-        rhs,
-        stacklevel=0,
-        callsite=None,
-    ):
-        """Construct an array from an index array and a
-            list of arrays to choose from.
-
-        :meta private:
-        """
-        raise NotImplementedError("Implement in derived classes")
-
+    @abstractmethod
     def diag_helper(
         self,
         rhs,
         offset,
         naxes,
         extract,
-        stacklevel=0,
-        callsite=None,
     ):
-        """Fill a diagonal from an array
-
-        :meta private:
-        """
-        raise NotImplementedError("Implement in derived classes")
-
-    def eye(self, k, stacklevel):
-        """Fill in our thunk with an identity pattern
-
-        :meta private:
-        """
-        raise NotImplementedError("Implement in derived classes")
-
-    def tile(self, rhs, reps, stacklevel):
-        """Tile our thunk onto the target
-
-        :meta private:
-        """
-        raise NotImplementedError("Implement in derived classes")
-
-    def bincount(self, rhs, stacklevel, weights=None):
-        """Compute the bincount for the array
-
-        :meta private:
-        """
-        raise NotImplementedError("Implement in derived classes")
-
-    def nonzero(self, stacklevel):
-        """Return a tuple of thunks for the non-zero indices in each "
-        "dimension
-
-        :meta private:
-        """
-        raise NotImplementedError("Implement in derived classes")
->>>>>>> f71b8d25
+        ...
 
     @abstractmethod
     def eye(self, k):
